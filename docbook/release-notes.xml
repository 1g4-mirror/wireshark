--- conflicted
+++ resolved
@@ -12,11 +12,7 @@
 <!--
 Wireshark Info
 -->
-<<<<<<< HEAD
 <!ENTITY WiresharkCurrentVersion "1.6.11">
-=======
-<!ENTITY WiresharkCurrentVersion "1.9.0">
->>>>>>> d249038a
 
 ]>
 
@@ -35,44 +31,11 @@
 
     <para>
 
-<<<<<<< HEAD
       The following vulnerabilities have been fixed.
-=======
-      The following bugs have been fixed:
-
-      <itemizedlist>
-
-<!-- Sort by bug # -->
-<!--
-        <listitem><para>
-	  Wireshark will practice the jazz flute for hours on end when you're
-	  trying to sleep.
-          (<ulink url="https://bugs.wireshark.org/bugzilla/show_bug.cgi?id=0000">Bug
-          0000</ulink>)
-        </para></listitem>
--->
-
-	<listitem><para>
-	  .
-	</para></listitem>
-
-      </itemizedlist>
-
-    </para>
-
-    </section>
-
-    <section id="NewFeatures"><title>New and Updated Features</title>
-    <para>
-      The following features are new (or have been significantly updated)
-      since version 1.8:
-
->>>>>>> d249038a
       <itemizedlist>
 
         <listitem>
           <para>
-<<<<<<< HEAD
             <ulink url="http://www.wireshark.org/security/wnpa-sec-2012-28.html">wnpa-sec-2012-28</ulink>
           </para>
           <para>
@@ -111,11 +74,18 @@
           0000</ulink>)
         </para></listitem>
 -->
-=======
-            .
-          </para>
-        </listitem>
->>>>>>> d249038a
+
+        <listitem><para>
+          No markers show up when maps are displayed.
+          (<ulink url="https://bugs.wireshark.org/bugzilla/show_bug.cgi?id=5016">Bug
+          5016</ulink>)
+        </para></listitem>
+
+        <listitem><para>
+          Truncated/partial JPEG files are not dissected.
+          (<ulink url="https://bugs.wireshark.org/bugzilla/show_bug.cgi?id=6230">Bug
+          6230</ulink>)
+        </para></listitem>
 
         <listitem><para>
           Assertion when using tshark/wireshark on large captures.
@@ -124,6 +94,12 @@
         </para></listitem>
 
         <listitem><para>
+          Volume label field of &quot;SMB/TRANS2-QUERY_FS_INFO/InfoVolume level&quot; reply packet is not displayed correctly due alignment issue.
+          (<ulink url="https://bugs.wireshark.org/bugzilla/show_bug.cgi?id=5778">Bug
+          5778</ulink>)
+        </para></listitem>
+
+        <listitem><para>
           64-bit Wireshark appears to hit 2-Gbyte memory limit on 64-bit Windows.
           (<ulink url="https://bugs.wireshark.org/bugzilla/show_bug.cgi?id=5979">Bug
           5979</ulink>)
@@ -153,6 +129,12 @@
           7724</ulink>)
         </para></listitem>
 
+        <listitem><para>
+          SCSI: WRITE BUFFER fields always display as zero.
+          (<ulink url="https://bugs.wireshark.org/bugzilla/show_bug.cgi?id=7753">Bug
+          7753</ulink>)
+        </para></listitem>
+
      </itemizedlist>
 
     </para>
@@ -172,35 +154,30 @@
 
 There are no new protocols in this release.
 
-.
-
     </para>
     </section>
 
     <section id="UpdatedProtocols"><title>Updated Protocol Support</title> <para>
 
-<<<<<<< HEAD
 <!-- Sort alphabetically -->
 
 ASN.1 PER,
 GSM Management,
 IEEE 802.11,
+JPEG,
 PCAP,
 RANAP,
 RRC,
 RRLP,
+SCSI,
+SMB,
 TETRA
-=======
-Too many protocols have been updated to list here.
->>>>>>> d249038a
 
     </para>
     </section>
 
     <section id="NewCapture"><title>New and Updated Capture File Support</title>
     <para>
-
-.
 
 .
 
@@ -247,37 +224,39 @@
   <section id="KnownProblems"><title>Known Problems</title>
 
     <para>
+      Wireshark might make your system disassociate from a wireless network
+      on OS X 10.4.
+      (<ulink url="http://bugs.wireshark.org/bugzilla/show_bug.cgi?id=1315">Bug
+      1315</ulink>)
+    </para>
+
+    <para>
       Dumpcap might not quit if Wireshark or TShark crashes.
-      (<ulink url="https://bugs.wireshark.org/bugzilla/show_bug.cgi?id=1419">Bug
+      (<ulink url="http://bugs.wireshark.org/bugzilla/show_bug.cgi?id=1419">Bug
       1419</ulink>)
     </para>
 
     <para>
       The BER dissector might infinitely loop.
-      (<ulink url="https://bugs.wireshark.org/bugzilla/show_bug.cgi?id=1516">Bug
+      (<ulink url="http://bugs.wireshark.org/bugzilla/show_bug.cgi?id=1516">Bug
       1516</ulink>)
     </para>
 
     <para>
       Capture filters aren't applied when capturing from named pipes.
-      (<ulink url="https://bugs.wireshark.org/bugzilla/show_bug.cgi?id=1814">Bug
+      (<ulink url="http://bugs.wireshark.org/bugzilla/show_bug.cgi?id=1814">Bug
       1814</ulink>)
     </para>
 
     <para>
       Filtering tshark captures with display filters (-R) no longer works.
-      (<ulink url="https://bugs.wireshark.org/bugzilla/show_bug.cgi?id=2234">Bug
+      (<ulink url="http://bugs.wireshark.org/bugzilla/show_bug.cgi?id=2234">Bug
       2234</ulink>)
     </para>
 
     <para>
-<<<<<<< HEAD
       The 64-bit Windows installer does not ship with libsmi.
       (<ulink url="http://wiki.wireshark.org/Development/Win64">Win64
-=======
-      The 64-bit Windows installer does not support Kerberos decryption.
-      (<ulink url="https://wiki.wireshark.org/Development/Win64">Win64
->>>>>>> d249038a
       development page</ulink>)
     </para>
 
@@ -289,37 +268,32 @@
 
     <para>
       Application crash when changing real-time option.
-      (<ulink url="https://bugs.wireshark.org/bugzilla/show_bug.cgi?id=4035">Bug
+      (<ulink url="http://bugs.wireshark.org/bugzilla/show_bug.cgi?id=4035">Bug
       4035</ulink>)
     </para>
 
     <para>
       Hex pane display issue after startup.
-      (<ulink url="https://bugs.wireshark.org/bugzilla/show_bug.cgi?id=4056">Bug
+      (<ulink url="http://bugs.wireshark.org/bugzilla/show_bug.cgi?id=4056">Bug
       4056</ulink>)
     </para>
 
     <para>
       Packet list rows are oversized.
-      (<ulink url="https://bugs.wireshark.org/bugzilla/show_bug.cgi?id=4357">Bug
+      (<ulink url="http://bugs.wireshark.org/bugzilla/show_bug.cgi?id=4357">Bug
       4357</ulink>)
     </para>
 
     <para>
       Summary pane selected frame highlighting not maintained.
-      (<ulink url="https://bugs.wireshark.org/bugzilla/show_bug.cgi?id=4445">Bug
+      (<ulink url="http://bugs.wireshark.org/bugzilla/show_bug.cgi?id=4445">Bug
       4445</ulink>)
     </para>
 
     <para>
-<<<<<<< HEAD
       Wireshark and TShark will display incorrect delta times when displayed as
       a custom column.
       (<ulink url="http://bugs.wireshark.org/bugzilla/show_bug.cgi?id=4985">Bug
-=======
-      Wireshark and TShark will display incorrect delta times in some cases.
-      (<ulink url="https://bugs.wireshark.org/bugzilla/show_bug.cgi?id=4985">Bug
->>>>>>> d249038a
       4985</ulink>)
     </para>
 
