--- conflicted
+++ resolved
@@ -67,13 +67,11 @@
 
      • Mesh Connex (MCX) support in existing 802.11 packets.
 
-<<<<<<< HEAD
+     • Capture Options dialog contains same configuration icon as
+       Welcome Screen. It is possible to configure interface there.
+
      • Wireshark (QT): Field Value Dialog added to show known values
        for protocol fields, for example: ip.proto
-=======
-     • Capture Options dialog contains same configuration icon as
-       Welcome Screen. It is possible to configure interface there.
->>>>>>> 5ce73acf
 
   New File Format Decoding Support
 
