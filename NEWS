Wireshark 3.7.0 Release Notes

 This is an experimental release intended to test new features for
 Wireshark 4.0.

 What is Wireshark?

  Wireshark is the world’s most popular network protocol analyzer. It is
  used for troubleshooting, analysis, development and education.

 What’s New

    • We no longer ship Windows Installer (.msi) packages for 32-bit
      Windows. Issue 17779[1]

    • The PCRE2 library (https://www.pcre.org/) is now a required
      dependency to build Wireshark.

    • You must now have a compiler with C11 support in order to build
      Wireshark.

  Many improvements have been made. See the “New and Updated Features”
  section below for more details.

  New and Updated Features

   The following features are new (or have been significantly updated)
   since version 3.6.0:

     • The Windows installers now ship with Npcap 1.60. They previously
       shipped with Npcap 1.55.

     • Display filter syntax:

        • Set elements must be separated using a comma, e.g: {1, 2,
       "foo"}. Using only whitespace as separator was deprecated in 3.6
       and is now a syntax error.

        • Adds support for some additional character escape sequences in
       double quoted strings. Besides octal and hex byte specification
       the following C escape sequences are now supported with the same
       meaning: \a, \b, \f, \n, \r, \t, \v. Previously they were only
       supported with character constants.

        • Unrecognized escape sequences are now treated as a syntax
       error. Previously they were treated as a literal character. In
       addition to the sequences indicated above, backslash, single
       quotation and double quotation mark are also valid sequences: \\,
       \', \".

        • The display filter engine now uses PCRE2 instead of GRegex
       (GLib bindings to the older end-of-life PCRE library). PCRE2 is
       compatible with PCRE so the user-visible changes should be
       minimal. Some exotic patterns may now be invalid and require
       rewriting.

        • Adds a new strict equality operator "===" or "all_eq". The
       expression "a === b" is true if and only if all a’s are equal to
       b. The negation of "===" can now be written as "!==" (any_ne), in
       addition to "~=" (introduced in Wireshark 3.6.0).

        • Adds the aliases "any_eq" for "==" and "all_ne" for "!=".

        • Date and time can be given in UTC using ISO 8601 (with 'Z'
       timezone) or by appending the suffix "UTC" to the legacy formats.
       Otherwise local time is used.

     • text2pcap and "Import from Hex Dump":

        • text2pcap supports writing the output file in all the capture
       file formats that wiretap library supports, using the same "-F"
       option as editcap, mergecap, and tshark.

        • text2pcap supports selecting the encapsulation type of the
       output file format using the wiretap library short names with an
       "-E" option, similiar to the "-T" option of editcap.

        • text2pcap has been updated to use the new logging output
       options and the "-d" flag has been removed. The "debug" log level
       corresponds to the old "-d" flag, and the "noisy" log level
       corresponds to using "-d" multiple times.

        • text2pcap and Import from Hex Dump support writing fake IP
       headers (and fake TCP, UDP, and SCTP headers) to files with Raw
       IP, Raw IPv4, and Raw IPv6 encapsulations, in addition to
       Ethernet encapsulation as previously.

        • text2pcap supports scanning the input file using a custom
       regular expression, as supported in Import from Hex Dump in
       Wireshark 3.6.x.

        • In general, text2pcap and wireshark’s Import from Hex Dump
       have feature parity.

     • HTTP2 dissector now supports using fake headers to parse the
       DATAs of streams captured without first HEADERS frames of a
       long-lived stream (like gRPC streaming call which allows sending
       many request or response messages in one HTTP2 stream). User can
       specify fake headers according to the server port, stream id and
       direction of the long-lived stream that we start capturing
       packets after it is established.

     • Mesh Connex (MCX) support in existing 802.11 packets.

     • Capture Options dialog contains same configuration icon as
       Welcome Screen. It is possible to configure interface there.

     • Extcap dialog remembers password items during runtime therefore
       it is possible to run extcap multiple times in row. Passwords are
       never stored to disk.

     • It is possible to set extcap passwords on cli for tshark and
       other cli tools.

<<<<<<< HEAD
     • Wireshark (QT): Field Value Dialog added to show known values
       for protocol fields, for example: ip.proto
=======
     • Extcap configuration dialog now supports and remembers empty
       strings. There are new buttons to reset a value back to default
       value.

  Removed Features and Support

     • CMake: The options starting with DISABLE_something were renamed
       ENABLE_something for consistency. For example DISABLE_WERROR=On
       became ENABLE_WERROR=Off. The defaults are unchanged.
>>>>>>> 2990d624

  New File Format Decoding Support

  New Protocol Support

   Allied Telesis Loop Detection (AT LDF), AUTOSAR I-PDU Multiplexer
   (AUTOSAR I-PduM), DTN Bundle Protocol Security (BPSec), DTN Bundle
   Protocol Version 7 (BPv7), DTN TCP Convergence Layer Protocol
   (TCPCL), DVB Selection Information Table (DVB SIT), Enhanced Cash
   Trading Interface 10.0 (XTI), Enhanced Order Book Interface 10.0
   (EOBI), Enhanced Trading Interface 10.0 (ETI), FiveCo’s Legacy
   Register Access Protocol (5co-legacy), Generic Data Transfer Protocol
   (GDT), Host IP Configuration Protocol (HICP), Mesh Connex (MCX),
   Microsoft Cluster Remote Control Protocol (RCP), Realtek, Secure File
   Transfer Protocol (sftp), Secure Host IP Configuration Protocol
   (SHICP), USB Attached SCSI (UASP), and ZBOSS NCP

  Updated Protocol Support

   Too many protocols have been updated to list here.

  New and Updated Capture File Support

  Major API Changes

     • proto.h: The field display types "STR_ASCII" and "STR_UNICODE"
       were removed. Use "BASE_NONE" instead.

 Getting Wireshark

  Wireshark source code and installation packages are available from
  https://www.wireshark.org/download.html.

  Vendor-supplied Packages

   Most Linux and Unix vendors supply their own Wireshark packages. You
   can usually install or upgrade Wireshark using the package management
   system specific to that platform. A list of third-party packages can
   be found on the download page[2] on the Wireshark web site.

 File Locations

  Wireshark and TShark look in several different locations for
  preference files, plugins, SNMP MIBS, and RADIUS dictionaries. These
  locations vary from platform to platform. You can use "Help › About
  Wireshark › Folders" or `tshark -G folders` to find the default
  locations on your system.

 Getting Help

  The User’s Guide, manual pages and various other documentation can be
  found at https://www.wireshark.org/docs/

  Community support is available on Wireshark’s Q&A site[3] and on the
  wireshark-users mailing list. Subscription information and archives
  for all of Wireshark’s mailing lists can be found on the web site[4].

  Bugs and feature requests can be reported on the issue tracker[5].

 Frequently Asked Questions

  A complete FAQ is available on the Wireshark web site[6].

  Last updated 2022-02-20 16:06:38 UTC

 References

   1. https://gitlab.com/wireshark/wireshark/-/issues/17779
   2. https://www.wireshark.org/download.html
   3. https://ask.wireshark.org/
   4. https://www.wireshark.org/lists/
   5. https://gitlab.com/wireshark/wireshark/-/issues
   6. https://www.wireshark.org/faq.html<|MERGE_RESOLUTION|>--- conflicted
+++ resolved
@@ -112,20 +112,18 @@
      • It is possible to set extcap passwords on cli for tshark and
        other cli tools.
 
-<<<<<<< HEAD
-     • Wireshark (QT): Field Value Dialog added to show known values
-       for protocol fields, for example: ip.proto
-=======
      • Extcap configuration dialog now supports and remembers empty
        strings. There are new buttons to reset a value back to default
        value.
+
+     • Wireshark (QT): Field Value Dialog added to show known values
+       for protocol fields, for example: ip.proto
 
   Removed Features and Support
 
      • CMake: The options starting with DISABLE_something were renamed
        ENABLE_something for consistency. For example DISABLE_WERROR=On
        became ENABLE_WERROR=Off. The defaults are unchanged.
->>>>>>> 2990d624
 
   New File Format Decoding Support
 
