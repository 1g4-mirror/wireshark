--- conflicted
+++ resolved
@@ -83,17 +83,15 @@
      • Capture Options dialog contains same configuration icon as
        Welcome Screen. It is possible to configure interface there.
 
-<<<<<<< HEAD
-     • Wireshark (QT): Field Value Dialog added to show known values
-       for protocol fields, for example: ip.proto
-=======
      • Extcap dialog remembers password items during runtime therefore
        it is possible to run extcap multiple times in row. Passwords are
        never stored to disk.
 
      • It is possible to set extcap passwords on cli for tshark and
        other cli tools.
->>>>>>> 34532669
+
+     • Wireshark (QT): Field Value Dialog added to show known values
+       for protocol fields, for example: ip.proto
 
   New File Format Decoding Support
 
